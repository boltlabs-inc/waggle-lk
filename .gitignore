--- conflicted
+++ resolved
@@ -52,11 +52,7 @@
 prod.env
 dev.env
 test.env
-<<<<<<< HEAD
 .env
 
 # Python venv
-*/venv
-=======
-.env
->>>>>>> 2b7ae82a
+*/venv